use borsh::{BorshDeserialize, BorshSerialize};
use solana_program::{
    account_info::AccountInfo, entrypoint::ProgramResult, msg, program_error::ProgramError,
    pubkey::Pubkey,
};
use sp1_solana::verify_proof;

#[cfg(not(feature = "no-entrypoint"))]
use solana_program::entrypoint;

#[cfg(not(feature = "no-entrypoint"))]
entrypoint!(process_instruction);

#[cfg(not(doctest))]
/// Derived as follows:
///
/// ```
/// let client = sp1_sdk::ProverClient::new();
/// let (pk, vk) = client.setup(YOUR_ELF_HERE);
/// let vkey_hash = vk.bytes32();
/// ```
const FIBONACCI_VKEY_HASH: &str =
<<<<<<< HEAD
    "0x0083e8e370d7f0d1c463337f76c9a60b62ad7cc54c89329107c92c1e62097872";
=======
    "0x0054c0e58911dd8b993c6d8f249aa50a2e523114ec4b7ef9dd355c5f6bfbf3ce";
>>>>>>> 0a58b657

/// The instruction data for the program.
#[derive(BorshDeserialize, BorshSerialize)]
pub struct SP1Groth16Proof {
    pub proof: Vec<u8>,
    pub sp1_public_inputs: Vec<u8>,
}

pub fn process_instruction(
    _program_id: &Pubkey,
    _accounts: &[AccountInfo],
    instruction_data: &[u8],
) -> ProgramResult {
    // Deserialize the SP1Groth16Proof from the instruction data.
    let groth16_proof = SP1Groth16Proof::try_from_slice(instruction_data)
        .map_err(|_| ProgramError::InvalidInstructionData)?;

    // Get the SP1 Groth16 verification key from the `sp1-solana` crate.
    let vk = sp1_solana::GROTH16_VK_2_0_0_BYTES;

    // Verify the proof.
    verify_proof(
        &groth16_proof.proof,
        &groth16_proof.sp1_public_inputs,
        &FIBONACCI_VKEY_HASH,
        vk,
    )
    .map_err(|_| ProgramError::InvalidInstructionData)?;

    // Print out the public values.
    let mut reader = groth16_proof.sp1_public_inputs.as_slice();
    let n = u32::deserialize(&mut reader).unwrap();
    let a = u32::deserialize(&mut reader).unwrap();
    let b = u32::deserialize(&mut reader).unwrap();
    msg!("Public values: (n: {}, a: {}, b: {})", n, a, b);

    Ok(())
}<|MERGE_RESOLUTION|>--- conflicted
+++ resolved
@@ -20,11 +20,7 @@
 /// let vkey_hash = vk.bytes32();
 /// ```
 const FIBONACCI_VKEY_HASH: &str =
-<<<<<<< HEAD
-    "0x0083e8e370d7f0d1c463337f76c9a60b62ad7cc54c89329107c92c1e62097872";
-=======
     "0x0054c0e58911dd8b993c6d8f249aa50a2e523114ec4b7ef9dd355c5f6bfbf3ce";
->>>>>>> 0a58b657
 
 /// The instruction data for the program.
 #[derive(BorshDeserialize, BorshSerialize)]
