--- conflicted
+++ resolved
@@ -69,21 +69,16 @@
 
 3. Using the [`solana-program-test`](https://docs.rs/solana-program-test/latest/solana_program_test/) framework, send the `SP1Groth16Proof` to the
 [`fibonacci-verifier-contract`](./example/program). This smart contract will verify the proof using the `sp1-solana`
-<<<<<<< HEAD
-crate against the fibonacci SP1 program vkey and print out the public inputs. Here is a snippet that demonstrates
-how to perform the verification and read the public inputs on chain.
-=======
-crate against the fibonacci SP1 program vkey and print out the public inputs. 
+crate against the fibonacci SP1 program vkey and print out the public inputs.
 
 > [!NOTE]
-> In this example, a Groth16 proof and public values are directly passed into the contract as transaction data. 
+> In this example, a Groth16 proof and public values are directly passed into the contract as transaction data.
 > In real use cases, this may not be reasonable, since the upper limit for transaction data is 1232 bytes.
-> Groth16 proofs themselves are already 260 bytes, and public inputs can potentially be very large. 
+> Groth16 proofs themselves are already 260 bytes, and public inputs can potentially be very large.
 > See [this article](https://solana.com/developers/courses/program-optimization/lookup-tables) for a discussion
 > on how to handle this.
 
-Here is a snippet that demonstrates how to perform the verification and read the public inputs on chain. 
->>>>>>> 082cff42
+Here is a snippet that demonstrates how to perform the verification and read the public inputs on chain.
 
 ```rust
 // Derived by running `vk.bytes32()` on the program's vkey.
